#
# This file is autogenerated by pip-compile with python 3.10
# To update, run:
#
#    pip-compile requirements-tests.in
#
exceptiongroup==1.1.3
    # via pytest
iniconfig==2.0.0
    # via pytest
packaging==23.2
    # via pytest
pluggy==1.3.0
    # via pytest
pytest==7.4.3
<<<<<<< HEAD
    # via -r dev_requirements/requirements-tests.in
=======
    # via -r dev_requirements/requirements-tests.in
tomli==2.0.1
    # via pytest
>>>>>>> 4fe9c798
<|MERGE_RESOLUTION|>--- conflicted
+++ resolved
@@ -13,10 +13,6 @@
 pluggy==1.3.0
     # via pytest
 pytest==7.4.3
-<<<<<<< HEAD
-    # via -r dev_requirements/requirements-tests.in
-=======
     # via -r dev_requirements/requirements-tests.in
 tomli==2.0.1
-    # via pytest
->>>>>>> 4fe9c798
+    # via pytest