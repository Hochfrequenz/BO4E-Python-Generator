import os
from pathlib import Path
from traceback import format_tb

from click.testing import CliRunner
from pydantic import BaseModel

from bo4e_generator.__main__ import main

BASE_DIR = Path(__file__).parents[1]
OUTPUT_DIR = Path("unittests/output/bo4e")
INPUT_DIR = Path("unittests/test_data/bo4e_schemas")


class TestMain:
    def test_main(self):
        os.chdir(BASE_DIR)
        runner = CliRunner()
        result = runner.invoke(
            main,
<<<<<<< HEAD
            ["--input-dir", str(INPUT_DIR), "--output-dir", str(OUTPUT_DIR), "-ot", "pydantic_v2", "--clear-output"],
=======
            [
                "--input-dir",
                str(INPUT_DIR),
                "--output-dir",
                str(OUTPUT_DIR),
                "-p2",
                "--clear-output",
                "-t",
                "v0.6.1-rc13",
            ],
>>>>>>> 72cc4ded
        )

        assert (
            result.exit_code == 0
        ), f"{result.exc_info[0].__name__}: {result.exc_info[1]}\n{''.join(format_tb(result.exc_info[2]))}"
        assert (OUTPUT_DIR / "bo" / "angebot.py").exists()
        assert (OUTPUT_DIR / "bo" / "preisblatt_netznutzung.py").exists()
        assert (OUTPUT_DIR / "com" / "com.py").exists()
        assert (OUTPUT_DIR / "enum" / "typ.py").exists()

        # pylint: disable=import-outside-toplevel, import-error
        from .output.bo4e.bo.angebot import Angebot  # type: ignore[import-not-found]

        assert issubclass(Angebot, BaseModel)
        assert "typ" in Angebot.model_fields
        assert "datetime.datetime" in str(Angebot.model_fields["angebotsdatum"].annotation)

        from .output.bo4e import __version__  # type: ignore[import-not-found]

        assert __version__ == "0.6.1rc13"<|MERGE_RESOLUTION|>--- conflicted
+++ resolved
@@ -18,9 +18,6 @@
         runner = CliRunner()
         result = runner.invoke(
             main,
-<<<<<<< HEAD
-            ["--input-dir", str(INPUT_DIR), "--output-dir", str(OUTPUT_DIR), "-ot", "pydantic_v2", "--clear-output"],
-=======
             [
                 "--input-dir",
                 str(INPUT_DIR),
@@ -31,7 +28,6 @@
                 "-t",
                 "v0.6.1-rc13",
             ],
->>>>>>> 72cc4ded
         )
 
         assert (
