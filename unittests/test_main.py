--- conflicted
+++ resolved
@@ -33,15 +33,5 @@
         assert "typ" in Angebot.model_fields
 
         from .output.bo4e import __version__  # type: ignore[import-not-found]
-<<<<<<< HEAD
-
-        assert __version__ == "0.6.1rc13"
-
-    def test_single(self):
-        namespace = get_namespace(INPUT_DIR, OUTPUT_DIR)
-        schema_metadata = namespace["Angebot"]
-        result = generate_bo4e_schema(schema_metadata, namespace)
-=======
->>>>>>> e8701ddd
 
         assert __version__ == "0.6.1rc13"