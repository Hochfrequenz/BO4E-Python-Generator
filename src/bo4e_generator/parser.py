"""
Contains code to generate pydantic v2 models from json schemas.
Since the used tool doesn't support all features we need, we monkey patch some functions.
"""
import json
import re
import shutil
from collections import defaultdict
from pathlib import Path
from typing import Any, DefaultDict, Union

import datamodel_code_generator.parser.base
import datamodel_code_generator.reference
from datamodel_code_generator import DataModelType, PythonVersion
from datamodel_code_generator.model import DataModelSet, get_data_model_types
from datamodel_code_generator.model.enum import Enum as _Enum
from datamodel_code_generator.parser.jsonschema import JsonSchemaParser

from bo4e_generator.schema import SchemaMetadata


def get_bo4e_data_model_types(
    data_model_type: DataModelType,
    target_python_version: PythonVersion,
    namespace: dict[str, SchemaMetadata],
    monkey_patch_enum_type: bool = True,
) -> DataModelSet:
    """
    Get the data model types for the data model parser.
    In the first place, it overrides functions such that the namespace of the bo4e-package will be recreated instead of
    "put everything in one file".
    """
    data_model_types = get_data_model_types(data_model_type, target_python_version=target_python_version)

    @property  # type: ignore[misc]
    # "property" used with a non-method
    def _module_path(self) -> list[str]:
        if self.name not in namespace:
            raise ValueError(f"Model not in namespace: {self.name}")
        return [namespace[self.name].pkg, namespace[self.name].module_name]

    @property  # type: ignore[misc]
    # "property" used with a non-method
    def _module_name(self) -> str:
        return ".".join(self.module_path)

    class BO4EDataModel(data_model_types.data_model):  # type: ignore[name-defined]
        # Name "data_model_types.data_model" is not defined
        """Override the data model to use create the namespace."""

        module_path = _module_path
        module_name = _module_name

    if monkey_patch_enum_type:
        setattr(_Enum, "module_path", _module_path)
        setattr(_Enum, "module_name", _module_name)

    return DataModelSet(
        data_model=BO4EDataModel,
        root_model=data_model_types.root_model,
        field_model=data_model_types.field_model,
        data_type_manager=data_model_types.data_type_manager,
        dump_resolve_reference_action=data_model_types.dump_resolve_reference_action,
        known_third_party=data_model_types.known_third_party,
    )


def monkey_patch_relative_import():
    """
    Function taken from datamodel_code_generator.parser.base.
    This function is used to create the relative imports if a referenced model is used in the file.
    Originally, this function would create something like "from ..enum import typ" and a field definition like
    "typ: Annotated[typ.Typ | None, Field(alias='_typ')] = None".
    This is in general a valid way to do it, but pydantic somehow doesn't like it. It will throw an error if you
    attempt to import an enum this way. Looks something like "'Typ' has no attribute 'Typ'".
    Anyway, this monkey patch changes the imports to "from ..enum.typ import Typ" which resolves the issue.
    """

    def relative(current_module: str, reference: str) -> tuple[str, str]:
        """Find relative module path."""

        current_module_path = current_module.split(".") if current_module else []
        *reference_path, name = reference.split(".")

        if current_module_path == reference_path:
            return "", ""

        i = 0
        for x, y in zip(current_module_path, reference_path):
            if x != y:
                break
            i += 1

        left = "." * (len(current_module_path) - i)
        right = ".".join([*reference_path[i:], name])

        if not left:
            left = "."
        if not right:
            right = name
        elif "." in right:
            extra, right = right.rsplit(".", 1)
            left += extra

        return left, right

    datamodel_code_generator.parser.base.relative = relative


def bo4e_version_file_content(version: str) -> str:
    """
    Create __init__.py files in all subdirectories of the given output directory and in the directory itself.
    """
    return f'""" Contains information about the bo4e version """\n\n__version__ = "{version}"\n'


<<<<<<< HEAD
def remove_future_import(python_code: str, sql_model: bool) -> str:
=======
INIT_FILE_COMMENT = '''
"""
BO4E v{version} - Generated Python implementation of the BO4E standard

BO4E is a standard for the exchange of business objects in the energy industry.
All our software used to generate this BO4E-implementation is open-source and released under the Apache-2.0 license.

The BO4E version can be queried using `bo4e.__version__`.
"""
'''


def bo4e_init_file_content(namespace: dict[str, SchemaMetadata], version: str) -> str:
    """
    Create __init__.py files in all subdirectories of the given output directory and in the directory itself.
    """
    init_file_content = INIT_FILE_COMMENT.strip().format(version=version)

    init_file_content += "\n\n__all__ = [\n"
    for class_name in namespace:
        init_file_content += f'    "{class_name}",\n'
    init_file_content += '    "__version__",\n'
    init_file_content += "]\n\n"

    for schema_metadata in namespace.values():
        init_file_content += (
            f"from .{schema_metadata.pkg}.{schema_metadata.module_name} import {schema_metadata.class_name}\n"
        )
    init_file_content += "\nfrom .__version__ import __version__\n"

    return init_file_content


def remove_future_import(python_code: str) -> str:
>>>>>>> 1c2a4420
    """
    Remove the future import from the generated code.
    If sql_model adapt SQLModel specific imports
    """
    if sql_model:
        python_code = re.sub(r"from pydantic import (.*?)Field(.*?)\n", r"from pydantic import \1\2\n", python_code)
        python_code = re.sub(r"from pydantic import (.*?)(,.\n)", r"from pydantic import \1\n", python_code)
        python_code = re.sub(r"AwareDateTime", r"DateTime", python_code)
        python_code = re.sub(r"_(.*?):(.*?)[\n]", r"\1:\2\n", python_code)
        python_code = re.sub(r",,", "", python_code)
        python_code = re.sub(r"\.\.", "borm.models.", python_code)
        python_code = re.sub(r"float \| str \| None", "str | None", python_code)
    return re.sub(r"from __future__ import annotations\n\n", "", python_code)


def parse_bo4e_schemas(
    input_directory: Path, namespace: dict[str, SchemaMetadata], pydantic_v1: bool = False, sql_model: bool = False
) -> dict[Path, str]:
    """
    Generate all BO4E schemas from the given input directory. Returns all file contents as dictionary:
    file path (relative to arbitrary output directory) => file content.
    """
    data_model_types = get_bo4e_data_model_types(
        DataModelType.PydanticBaseModel if pydantic_v1 else DataModelType.PydanticV2BaseModel,
        target_python_version=PythonVersion.PY_311,
        namespace=namespace,
    )
    monkey_patch_relative_import()

    additional_arguments: dict[str, Any] = {}

    if sql_model:
        namespace, additional_arguments, input_directory = adapt_parse_for_sql(input_directory, namespace)

    parser = JsonSchemaParser(
        input_directory,
        data_model_type=data_model_types.data_model,
        data_model_root_type=data_model_types.root_model,
        data_model_field_type=data_model_types.field_model,
        data_type_manager_type=data_model_types.data_type_manager,
        dump_resolve_reference_action=data_model_types.dump_resolve_reference_action,
        use_annotated=not pydantic_v1,
        use_double_quotes=True,
        use_schema_description=True,
        use_subclass_enum=True,
        use_standard_collections=True,
        use_union_operator=True,
        set_default_enum_member=True,
        snake_case_field=True,
        field_constraints=True,
        capitalise_enum_members=True,
        base_path=input_directory,
        remove_special_field_name_prefix=True,
        allow_extra_fields=False,
        **additional_arguments,
    )
    parse_result = parser.parse()
    if not isinstance(parse_result, dict):
        raise ValueError(f"Unexpected type of parse result: {type(parse_result)}")
    file_contents = {}
    for schema_metadata in namespace.values():
        if schema_metadata.module_name.startswith("_"):
            # Because somehow the generator uses the prefix also on the module name. Don't know why.
            module_path = (schema_metadata.pkg, f"field{schema_metadata.module_name}.py")
        else:
            module_path = (schema_metadata.pkg, f"{schema_metadata.module_name}.py")

        if module_path not in parse_result:
            raise KeyError(
                f"Could not find module {'.'.join(module_path)} in results: "
                f"{list(parse_result.keys())}"  # type: ignore[union-attr]
                # Item "str" of "str | dict[tuple[str, ...], Result]" has no attribute "keys"
                # Somehow, mypy is not good enough to understand the instance-check above
            )

        file_contents[schema_metadata.output_file] = remove_future_import(parse_result.pop(module_path).body, sql_model)

    file_contents.update({Path(*module_path): result.body for module_path, result in parse_result.items()})

    if sql_model:
        shutil.rmtree(input_directory)

    return file_contents


def adapt_parse_for_sql(
    input_directory: Path, namespace: dict[str, SchemaMetadata]
) -> tuple[dict[str, SchemaMetadata], dict[str, Any], Path]:
    """
    Scans fields of parsed classes to modify them to meet the SQLModel specifics and to introduce relationships.
    Returns additional information, an input path with modified json schemas and arguments for the parser
    """
    additional_arguments: dict[str, Any] = {}
    additional_sql_data: DefaultDict[str, Any] = defaultdict(dict)
    add_relation: DefaultDict[str, dict[str, str]] = defaultdict(dict)
    relation_imports: DefaultDict[str, dict[str, str]] = defaultdict(dict)

    for schema_metadata in namespace.values():
        if schema_metadata.pkg != "enum":
            # list of fields which will be replaced by modified versions
            del_fields = []
            for field, val in schema_metadata.schema_parsed["properties"].items():
                if "$ref" in str(val) or "array" in str(val):
                    del_fields.append(field)
            for field in del_fields:
                add_relation, relation_imports = create_sql_field(
                    field, schema_metadata.class_name, namespace, add_relation, relation_imports
                )

                del schema_metadata.schema_parsed["properties"][field]
            # store the reduced version. The modified fields will be added in the BaseModel.jinja2 schema
            schema_metadata.schema_text = json.dumps(schema_metadata.schema_parsed, indent=2, ensure_ascii=False)

            # add primary key
            additional_sql_data[schema_metadata.class_name]["SQL"] = {
                "primary": schema_metadata.class_name.lower()
                + "_sqlid: uuid_pkg.UUID = Field( default_factory=uuid_pkg.uuid4, primary_key=True, index=True, "
                "nullable=False )"
            }
    # pass additional fields and imports to dictionary for parser
    for schema_metadata in namespace.values():
        if schema_metadata.class_name in add_relation:
            additional_sql_data[schema_metadata.class_name]["SQL"]["relations"] = add_relation[
                schema_metadata.class_name
            ]
        if schema_metadata.class_name in relation_imports:
            additional_sql_data[schema_metadata.class_name]["SQL"]["relationimports"] = relation_imports[
                schema_metadata.class_name
            ]
        if schema_metadata.class_name + "ADD" in relation_imports:
            additional_sql_data[schema_metadata.class_name]["SQL"]["imports"] = relation_imports[
                schema_metadata.class_name + "ADD"
            ]
    additional_arguments["extra_template_data"] = additional_sql_data
    additional_arguments["additional_imports"] = ["sqlmodel.Field", "uuid as uuid_pkg", "sqlmodel.Relationship"]
    additional_arguments["base_class"] = "sqlmodel.SQLModel"
    additional_arguments["custom_template_dir"] = Path(__file__).resolve().parent / Path("custom_templates")

    # save intermediate jsons
    for schema in namespace.values():
        file_path = input_directory / Path("intermediate") / Path(schema.pkg) / Path(schema.class_name + ".json")
        file_path.parent.mkdir(parents=True, exist_ok=True)
        file_path.write_text(schema.schema_text, encoding="utf-8")
    input_directory = input_directory / Path("intermediate")

    return namespace, additional_arguments, input_directory


def return_ref(dictionary: dict[str, Union[str, dict]], target_key: str) -> str:
    """
    returns name of class which is referenced
    """
    for key, value in dictionary.items():
        if key == target_key and isinstance(value, str):
            return (value.split("/")[-1]).split(".json")[0]
        if isinstance(value, dict):
            return return_ref(value, target_key)
        if isinstance(value, list):
            for item in value:
                if isinstance(item, dict):
                    return return_ref(item, target_key)
    return ""


# pylint: disable=too-many-branches
def create_sql_field(
    field_name: str,
    class_name: str,
    namespace: dict[str, SchemaMetadata],
    add_fields: DefaultDict[str, dict[str, str]],
    add_imports: DefaultDict[str, dict[str, str]],
) -> tuple[DefaultDict[str, dict[str, str]], DefaultDict[str, dict[str, str]]]:
    """
    Parses field with references to other classes, enums and lists, and converts it to SQLModel field.
    """
    field_from_json = namespace[class_name].schema_parsed["properties"][field_name]
    reference_name = return_ref(field_from_json, "$ref")
    default = None
    is_optional = ""
    is_list = False
    list_type = None
    typing_dict: dict[str, str] = {"string": "str", "integer": "int"}
    if "default" in field_from_json and field_from_json["default"] != "null" and field_from_json["default"] is not None:
        default = f'{reference_name}.{field_from_json["default"]}'
    if "anyOf" in field_from_json:
        for item in field_from_json["anyOf"]:
            if "type" in item:
                if item["type"] == "null":
                    is_optional = "| None"
                if item["type"] == "array":
                    is_list = True
                    if "type" in item["items"]:
                        list_type = item["items"]["type"]
    # transform lists to sqlalchemy arrays
    if reference_name == "":
        if list_type not in typing_dict:
            raise KeyError(f"transforming SQL list: {list_type} not known")
        type_hint = typing_dict[list_type]
        sa_type = list_type.capitalize()
        add_imports[class_name + "ADD"]["Column, ARRAY, " + sa_type] = "sqlalchemy"

        add_fields[class_name][f"{field_name}"] = (
            f"List[{type_hint}] "
            + is_optional
            + f' = Field({default}, title="{field_name}", sa_column=Column( ARRAY( {sa_type} )))'
        )

    # transform references
    else:
        if namespace[reference_name].pkg == "enum":
            if is_list:
                add_fields[class_name][f"{field_name}"] = (
                    f"List[{reference_name}]" + is_optional + f" = Field({default},"
                    f' sa_column=Column( ARRAY( Enum( {reference_name}, name="{reference_name.lower()}"))))'
                )
            else:
                add_fields[class_name][f"{field_name}"] = f"{reference_name}" + is_optional + f"= Field({default})"

            # import enums
            if is_list:
                add_imports[class_name + "ADD"]["Column, ARRAY, Enum"] = "sqlalchemy"
                add_imports[class_name + "ADD"]["List"] = "typing"
            add_imports[class_name + "ADD"][
                reference_name
            ] = f"{namespace[reference_name].pkg}.{namespace[reference_name].module_name}"
        else:
            add_imports[class_name + "ADD"]["List"] = "typing"
            add_imports[reference_name + "ADD"]["List"] = "typing"

            if is_list:
                # pylint: disable=fixme
                # todo: relation ->list!
                add_fields[class_name][f"{field_name}_id"] = (
                    "uuid_pkg.UUID"
                    + is_optional
                    + f' = Field(default=None, foreign_key="{reference_name.lower()}.{reference_name.lower()}_sqlid")'
                )
                add_fields[class_name][f"{field_name}"] = (
                    f'List["{reference_name}"] ='
                    f' Relationship(back_populates="{class_name.lower()}_{field_name}",'
                    f' sa_relationship_kwargs=dict( foreign_keys="[{class_name}.{field_name}_id]"))'
                )
            else:
                add_fields[class_name][f"{field_name}_id"] = (
                    "uuid_pkg.UUID "
                    + is_optional
                    + f' = Field(default=None, foreign_key="{reference_name.lower()}.{reference_name.lower()}_sqlid")'
                )
                add_fields[class_name][f"{field_name}"] = (
                    f'List["{reference_name}"] ='
                    f' Relationship(back_populates="{class_name.lower()}_{field_name}",'
                    f' sa_relationship_kwargs=dict( foreign_keys="[{class_name}.{field_name}_id]"))'
                )
                add_imports[class_name + "ADD"]["Optional"] = "typing"

            add_fields[reference_name][f"{class_name.lower()}_{field_name.lower()}"] = (
                f'List["{class_name}"] = Relationship(back_populates="{field_name}",'
                f"sa_relationship_kwargs="
                f'{{"primaryjoin":'
                f' "{class_name}.{field_name}_id=={reference_name}.{reference_name.lower()}_sqlid",'
                f' "lazy": "joined" }})'
            )
            # add_relation_import
            add_imports[class_name][
                reference_name
            ] = f"{namespace[reference_name].pkg}.{namespace[reference_name].module_name}"
            add_imports[reference_name][class_name] = f"{namespace[class_name].pkg}.{namespace[class_name].module_name}"

    return add_fields, add_imports<|MERGE_RESOLUTION|>--- conflicted
+++ resolved
@@ -114,9 +114,6 @@
     return f'""" Contains information about the bo4e version """\n\n__version__ = "{version}"\n'
 
 
-<<<<<<< HEAD
-def remove_future_import(python_code: str, sql_model: bool) -> str:
-=======
 INIT_FILE_COMMENT = '''
 """
 BO4E v{version} - Generated Python implementation of the BO4E standard
@@ -151,7 +148,6 @@
 
 
 def remove_future_import(python_code: str) -> str:
->>>>>>> 1c2a4420
     """
     Remove the future import from the generated code.
     If sql_model adapt SQLModel specific imports
