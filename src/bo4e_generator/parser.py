"""
Contains code to generate pydantic v2 models from json schemas.
Since the used tool doesn't support all features we need, we monkey patch some functions.
"""
import re
from pathlib import Path
from typing import Tuple

import datamodel_code_generator.parser.base
import datamodel_code_generator.reference
from datamodel_code_generator import DataModelType, PythonVersion
from datamodel_code_generator.model import DataModelSet, get_data_model_types
from datamodel_code_generator.model.enum import Enum as _Enum
from datamodel_code_generator.parser.jsonschema import JsonSchemaParser

from bo4e_generator.schema import SchemaMetadata


def get_bo4e_data_model_types(
    data_model_type: DataModelType,
    target_python_version: PythonVersion,
    namespace: dict[str, SchemaMetadata],
    monkey_patch_enum_type: bool = True,
) -> DataModelSet:
    """
    Get the data model types for the data model parser.
    In the first place, it overrides functions such that the namespace of the bo4e-package will be recreated instead of
    "put everything in one file".
    """
    data_model_types = get_data_model_types(data_model_type, target_python_version=target_python_version)

    @property  # type: ignore[misc]
    # "property" used with a non-method
    def _module_path(self) -> list[str]:
        if self.name not in namespace:
            raise ValueError(f"Model not in namespace: {self.name}")
        return [namespace[self.name].pkg, namespace[self.name].module_name]

    @property  # type: ignore[misc]
    # "property" used with a non-method
    def _module_name(self) -> str:
        return ".".join(self.module_path)

    class BO4EDataModel(data_model_types.data_model):  # type: ignore[name-defined]
        # Name "data_model_types.data_model" is not defined
        """Override the data model to use create the namespace."""

        module_path = _module_path
        module_name = _module_name

    if monkey_patch_enum_type:
        setattr(_Enum, "module_path", _module_path)
        setattr(_Enum, "module_name", _module_name)

    return DataModelSet(
        data_model=BO4EDataModel,
        root_model=data_model_types.root_model,
        field_model=data_model_types.field_model,
        data_type_manager=data_model_types.data_type_manager,
        dump_resolve_reference_action=data_model_types.dump_resolve_reference_action,
        known_third_party=data_model_types.known_third_party,
    )


<<<<<<< HEAD
=======
def monkey_patch_field_name_resolver():
    """
    Function taken from datamodel_code_generator.reference.FieldNameResolver.
    Related issue: https://github.com/koxudaxi/datamodel-code-generator/issues/1644
    Related PR: https://github.com/koxudaxi/datamodel-code-generator/pull/1654
    The current implementation struggles if you have enum values starting with invalid characters (e.g. numbers) but
    want to be able to remove leading underscores from field names.
    This monkey patch (dirty) fixes this issue.
    """

    # pylint: disable=too-many-branches
    def _get_valid_name(
        self,
        name: str,
        excludes: Optional[Set[str]] = None,
        ignore_snake_case_field: bool = False,
        upper_camel: bool = False,
    ) -> str:
        if not name:
            name = self.empty_field_name
        if name[0] == "#":
            name = name[1:] or self.empty_field_name

        if self.snake_case_field and not ignore_snake_case_field and self.original_delimiter is not None:
            name = snake_to_upper_camel(name, delimiter=self.original_delimiter)

        name = re.sub(r"[¹²³⁴⁵⁶⁷⁸⁹]|\W", "_", name)
        if name[0].isnumeric():
            name = f"{self.special_field_name_prefix}_{name}"  # Changed line by me

        # We should avoid having a field begin with an underscore, as it
        # causes pydantic to consider it as private
        while name.startswith("_"):
            if self.remove_special_field_name_prefix:
                name = name[1:]
            else:
                name = f"{self.special_field_name_prefix}{name}"
                break
        if self.capitalise_enum_members or self.snake_case_field and not ignore_snake_case_field:
            name = camel_to_snake(name)
        count = 1
        # pylint: disable=protected-access
        if iskeyword(name) or not self._validate_field_name(name):
            name += "_"
        if upper_camel:
            new_name = snake_to_upper_camel(name)
        elif self.capitalise_enum_members:
            new_name = name.upper()
        else:
            new_name = name
        while (
            not (new_name.isidentifier() or not self._validate_field_name(new_name))
            or iskeyword(new_name)
            or (excludes and new_name in excludes)
        ):
            new_name = f"{name}{count}" if upper_camel else f"{name}_{count}"
            count += 1
        return new_name

    datamodel_code_generator.reference.FieldNameResolver.get_valid_name = _get_valid_name


>>>>>>> f73f6c42
def monkey_patch_relative_import():
    """
    Function taken from datamodel_code_generator.parser.base.
    This function is used to create the relative imports if a referenced model is used in the file.
    Originally, this function would create something like "from ..enum import typ" and a field definition like
    "typ: Annotated[typ.Typ | None, Field(alias='_typ')] = None".
    This is in general a valid way to do it, but pydantic somehow doesn't like it. It will throw an error if you
    attempt to import an enum this way. Looks something like "'Typ' has no attribute 'Typ'".
    Anyway, this monkey patch changes the imports to "from ..enum.typ import Typ" which resolves the issue.
    """

    def relative(current_module: str, reference: str) -> Tuple[str, str]:
        """Find relative module path."""

        current_module_path = current_module.split(".") if current_module else []
        *reference_path, name = reference.split(".")

        if current_module_path == reference_path:
            return "", ""

        i = 0
        for x, y in zip(current_module_path, reference_path):
            if x != y:
                break
            i += 1

        left = "." * (len(current_module_path) - i)
        right = ".".join([*reference_path[i:], name])

        if not left:
            left = "."
        if not right:
            right = name
        elif "." in right:
            extra, right = right.rsplit(".", 1)
            left += extra

        return left, right

    datamodel_code_generator.parser.base.relative = relative


def bo4e_init_file_content(version: str) -> str:
    """
    Create __init__.py files in all subdirectories of the given output directory and in the directory itself.
    """
    return f'""" Contains information about the bo4e version """\n\n__version__ = "{version}"\n'


def remove_future_import(python_code: str) -> str:
    """
    Remove the future import from the generated code.
    """
    return re.sub(r"from __future__ import annotations\n\n", "", python_code)


def parse_bo4e_schemas(
    input_directory: Path, namespace: dict[str, SchemaMetadata], pydantic_v1: bool = False
) -> dict[Path, str]:
    """
    Generate all BO4E schemas from the given input directory. Returns all file contents as dictionary:
    file path (relative to arbitrary output directory) => file content.
    """
    data_model_types = get_bo4e_data_model_types(
        DataModelType.PydanticBaseModel if pydantic_v1 else DataModelType.PydanticV2BaseModel,
        target_python_version=PythonVersion.PY_311,
        namespace=namespace,
    )
    monkey_patch_relative_import()

    parser = JsonSchemaParser(
        input_directory,
        data_model_type=data_model_types.data_model,
        data_model_root_type=data_model_types.root_model,
        data_model_field_type=data_model_types.field_model,
        data_type_manager_type=data_model_types.data_type_manager,
        dump_resolve_reference_action=data_model_types.dump_resolve_reference_action,
        use_annotated=not pydantic_v1,
        use_double_quotes=True,
        use_schema_description=True,
        use_subclass_enum=True,
        use_standard_collections=True,
        use_union_operator=True,
        set_default_enum_member=True,
        snake_case_field=True,
        field_constraints=True,
        capitalise_enum_members=True,
        base_path=input_directory,
        remove_special_field_name_prefix=True,
        allow_extra_fields=False,
    )
    parse_result = parser.parse()
    if not isinstance(parse_result, dict):
        raise ValueError(f"Unexpected type of parse result: {type(parse_result)}")
    file_contents = {}
    for schema_metadata in namespace.values():
        if schema_metadata.module_name.startswith("_"):
            # Because somehow the generator uses the prefix also on the module name. Don't know why.
            module_path = (schema_metadata.pkg, f"field{schema_metadata.module_name}.py")
        else:
            module_path = (schema_metadata.pkg, f"{schema_metadata.module_name}.py")

        if module_path not in parse_result:
            raise KeyError(
                f"Could not find module {'.'.join(module_path)} in results: "
                f"{list(parse_result.keys())}"  # type: ignore[union-attr]
                # Item "str" of "str | dict[tuple[str, ...], Result]" has no attribute "keys"
                # Somehow, mypy is not good enough to understand the instance-check above
            )

        file_contents[schema_metadata.output_file] = remove_future_import(parse_result.pop(module_path).body)

    file_contents.update({Path(*module_path): result.body for module_path, result in parse_result.items()})

    return file_contents<|MERGE_RESOLUTION|>--- conflicted
+++ resolved
@@ -62,71 +62,6 @@
     )
 
 
-<<<<<<< HEAD
-=======
-def monkey_patch_field_name_resolver():
-    """
-    Function taken from datamodel_code_generator.reference.FieldNameResolver.
-    Related issue: https://github.com/koxudaxi/datamodel-code-generator/issues/1644
-    Related PR: https://github.com/koxudaxi/datamodel-code-generator/pull/1654
-    The current implementation struggles if you have enum values starting with invalid characters (e.g. numbers) but
-    want to be able to remove leading underscores from field names.
-    This monkey patch (dirty) fixes this issue.
-    """
-
-    # pylint: disable=too-many-branches
-    def _get_valid_name(
-        self,
-        name: str,
-        excludes: Optional[Set[str]] = None,
-        ignore_snake_case_field: bool = False,
-        upper_camel: bool = False,
-    ) -> str:
-        if not name:
-            name = self.empty_field_name
-        if name[0] == "#":
-            name = name[1:] or self.empty_field_name
-
-        if self.snake_case_field and not ignore_snake_case_field and self.original_delimiter is not None:
-            name = snake_to_upper_camel(name, delimiter=self.original_delimiter)
-
-        name = re.sub(r"[¹²³⁴⁵⁶⁷⁸⁹]|\W", "_", name)
-        if name[0].isnumeric():
-            name = f"{self.special_field_name_prefix}_{name}"  # Changed line by me
-
-        # We should avoid having a field begin with an underscore, as it
-        # causes pydantic to consider it as private
-        while name.startswith("_"):
-            if self.remove_special_field_name_prefix:
-                name = name[1:]
-            else:
-                name = f"{self.special_field_name_prefix}{name}"
-                break
-        if self.capitalise_enum_members or self.snake_case_field and not ignore_snake_case_field:
-            name = camel_to_snake(name)
-        count = 1
-        # pylint: disable=protected-access
-        if iskeyword(name) or not self._validate_field_name(name):
-            name += "_"
-        if upper_camel:
-            new_name = snake_to_upper_camel(name)
-        elif self.capitalise_enum_members:
-            new_name = name.upper()
-        else:
-            new_name = name
-        while (
-            not (new_name.isidentifier() or not self._validate_field_name(new_name))
-            or iskeyword(new_name)
-            or (excludes and new_name in excludes)
-        ):
-            new_name = f"{name}{count}" if upper_camel else f"{name}_{count}"
-            count += 1
-        return new_name
-
-    datamodel_code_generator.reference.FieldNameResolver.get_valid_name = _get_valid_name
-
-
->>>>>>> f73f6c42
 def monkey_patch_relative_import():
     """
     Function taken from datamodel_code_generator.parser.base.
