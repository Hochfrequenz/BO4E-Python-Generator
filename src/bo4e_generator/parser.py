--- conflicted
+++ resolved
@@ -104,23 +104,11 @@
     datamodel_code_generator.parser.base.relative = relative
 
 
-<<<<<<< HEAD
-def create_init_files(output_path: Path, version: str) -> None:
-    """
-    Create __init__.py files in all subdirectories of the given output directory and in the directory itself.
-    """
-    (output_path / "__init__.py").write_text(
-        f'""" Contains information about the bo4e version """\n\n__version__ = "{version}"\n'
-    )
-    for directory in output_path.glob("**/"):
-        (directory / "__init__.py").touch()
-=======
 def bo4e_init_file_content(version: str) -> str:
     """
     Create __init__.py files in all subdirectories of the given output directory and in the directory itself.
     """
     return f'""" Contains information about the bo4e version """\n\n__version__ = "{version}"\n'
->>>>>>> e8701ddd
 
 
 def remove_future_import(python_code: str) -> str:
@@ -138,23 +126,15 @@
     file path (relative to arbitrary output directory) => file content.
     """
     data_model_types = get_bo4e_data_model_types(
-<<<<<<< HEAD
-        DataModelType.PydanticBaseModel, target_python_version=PythonVersion.PY_311, namespace=namespace
-=======
         DataModelType.PydanticBaseModel if pydantic_v1 else DataModelType.PydanticV2BaseModel,
         target_python_version=PythonVersion.PY_311,
         namespace=namespace,
->>>>>>> e8701ddd
     )
     monkey_patch_relative_import()
 
     parser = JsonSchemaParser(
-<<<<<<< HEAD
-        schema_metadata.schema_text,
+        input_directory,
         base_class="sqlmodel.SQLModel",
-=======
-        input_directory,
->>>>>>> e8701ddd
         data_model_type=data_model_types.data_model,
         data_model_root_type=data_model_types.root_model,
         data_model_field_type=data_model_types.field_model,
