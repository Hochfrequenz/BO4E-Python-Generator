--- conflicted
+++ resolved
@@ -217,11 +217,7 @@
         data_model_field_type=data_model_types.field_model,
         data_type_manager_type=data_model_types.data_type_manager,
         dump_resolve_reference_action=data_model_types.dump_resolve_reference_action,
-<<<<<<< HEAD
-        use_annotated=OutputType is not OutputType.PYDANTIC_V1.name,
-=======
-        # use_annotated=not pydantic_v1,
->>>>>>> 72cc4ded
+        # use_annotated=OutputType is not OutputType.PYDANTIC_V1.name,
         use_double_quotes=True,
         use_schema_description=True,
         use_subclass_enum=True,
@@ -234,12 +230,9 @@
         base_path=input_directory,
         remove_special_field_name_prefix=True,
         allow_extra_fields=False,
-<<<<<<< HEAD
-        **additional_arguments,
-=======
         allow_population_by_field_name=True,
         use_default_kwarg=True,
->>>>>>> 72cc4ded
+        **additional_arguments,
     )
     parse_result = parser.parse()
     if not isinstance(parse_result, dict):
