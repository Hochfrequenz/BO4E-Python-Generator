--- conflicted
+++ resolved
@@ -22,29 +22,24 @@
 
 
 def generate_bo4e_schemas(
-<<<<<<< HEAD
-    input_directory: Path, output_directory: Path, pydantic_v1: bool = False, sql_model: bool = False
-=======
-    input_directory: Path, output_directory: Path, pydantic_v1: bool = False, clear_output: bool = False
->>>>>>> 1c2a4420
+    input_directory: Path,
+    output_directory: Path,
+    pydantic_v1: bool = False,
+    clear_output: bool = False,
+    sql_model: bool = False,
 ):
     """
     Generate all BO4E schemas from the given input directory and save them in the given output directory.
     """
     input_directory, output_directory = resolve_paths(input_directory, output_directory)
     namespace = get_namespace(input_directory)
-<<<<<<< HEAD
     file_contents = parse_bo4e_schemas(input_directory, namespace, pydantic_v1, sql_model)
-    file_contents[Path("__init__.py")] = bo4e_init_file_content(get_version(namespace))
-=======
-    file_contents = parse_bo4e_schemas(input_directory, namespace, pydantic_v1)
     version = get_version(namespace)
     file_contents[Path("__version__.py")] = bo4e_version_file_content(version)
     file_contents[Path("__init__.py")] = bo4e_init_file_content(namespace, version)
     if clear_output and output_directory.exists():
         shutil.rmtree(output_directory)
 
->>>>>>> 1c2a4420
     for relative_file_path, file_content in file_contents.items():
         file_path = output_directory / relative_file_path
         file_path.parent.mkdir(parents=True, exist_ok=True)
@@ -78,7 +73,14 @@
     default=False,
 )
 @click.option(
-<<<<<<< HEAD
+    "--clear-output",
+    help="Clear the output directory before saving the schemas. "
+    "Otherwise, if e.g. schemas got deleted, they will not be removed from the output directory. "
+    "Note: Generated output files will always overwrite existing files.",
+    is_flag=True,
+    default=False,
+)
+@click.option(
     "--sql-model",
     "-sqlm",
     is_flag=True,
@@ -88,26 +90,11 @@
 )
 @click.help_option()
 @click.version_option(package_name="BO4E-Python-Generator")
-def main(input_dir: Path, output_dir: Path, pydantic_v1: bool, sql_model: bool):
+def main(input_dir: Path, output_dir: Path, pydantic_v1: bool, clear_output: bool, sql_model: bool):
     """
     CLI entry point for the bo4e-generator.
     """
-    generate_bo4e_schemas(input_dir, output_dir, pydantic_v1, sql_model)
-=======
-    "--clear-output",
-    help="Clear the output directory before saving the schemas. "
-    "Otherwise, if e.g. schemas got deleted, they will not be removed from the output directory. "
-    "Note: Generated output files will always overwrite existing files.",
-    is_flag=True,
-    default=False,
-)
-@click.version_option(package_name="BO4E-Python-Generator")
-def main(input_dir: Path, output_dir: Path, pydantic_v1: bool, clear_output: bool):
-    """
-    CLI entry point for the bo4e-generator.
-    """
-    generate_bo4e_schemas(input_dir, output_dir, pydantic_v1, clear_output)
->>>>>>> 1c2a4420
+    generate_bo4e_schemas(input_dir, output_dir, pydantic_v1, clear_output, sql_model)
 
 
 if __name__ == "__main__":
