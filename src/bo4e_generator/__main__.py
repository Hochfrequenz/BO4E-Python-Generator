"""
This module is the entry point for the CLI bo4e-generator.
"""
import shutil
from pathlib import Path
from typing import Optional

import click

from bo4e_generator.parser import OutputType, bo4e_init_file_content, bo4e_version_file_content, parse_bo4e_schemas
from bo4e_generator.schema import get_namespace, get_version


def resolve_paths(input_directory: Path, output_directory: Path) -> tuple[Path, Path]:
    """
    Resolve the input and output paths. The data-model-parser have problems with handling relative paths.
    """
    if not input_directory.is_absolute():
        input_directory = input_directory.resolve()
    if not output_directory.is_absolute():
        output_directory = output_directory.resolve()
    return input_directory, output_directory


def generate_bo4e_schemas(
<<<<<<< HEAD
    input_directory: Path, output_directory: Path, output_type: OutputType, clear_output: bool = False
=======
    input_directory: Path,
    output_directory: Path,
    pydantic_v1: bool = False,
    clear_output: bool = False,
    target_version: Optional[str] = None,
>>>>>>> 72cc4ded
):
    """
    Generate all BO4E schemas from the given input directory and save them in the given output directory.
    """
    input_directory, output_directory = resolve_paths(input_directory, output_directory)
    namespace = get_namespace(input_directory)
<<<<<<< HEAD
    file_contents = parse_bo4e_schemas(input_directory, namespace, output_type)
    version = get_version(namespace)
=======
    file_contents = parse_bo4e_schemas(input_directory, namespace, pydantic_v1)
    version = get_version(target_version, namespace)
>>>>>>> 72cc4ded
    file_contents[Path("__version__.py")] = bo4e_version_file_content(version)
    file_contents[Path("__init__.py")] = bo4e_init_file_content(namespace, version)
    if clear_output and output_directory.exists():
        shutil.rmtree(output_directory)

    for relative_file_path, file_content in file_contents.items():
        file_path = output_directory / relative_file_path
        file_path.parent.mkdir(parents=True, exist_ok=True)
        file_path.write_text(file_content, encoding="utf-8")
        print(f"Created {file_path}")

    print("Done.")


@click.command()
@click.option(
    "--input-dir",
    "-i",
    type=click.Path(exists=True, file_okay=False, path_type=Path),
    help="Input directory which contains the JSON schemas.",
    required=True,
)
@click.option(
    "--output-dir",
    "-o",
    type=click.Path(exists=False, file_okay=False, path_type=Path),
    help="Output directory for the generated python files.",
    required=True,
)
@click.option(
    "--output-type",
    "-ot",
    type=click.Choice(list(map(lambda x: x.name, OutputType)), case_sensitive=False),
    # Taken from https://github.com/pallets/click/issues/605#issuecomment-889462570
    help="Output type for the generated python files.",
    required=False,
    default=OutputType.PYDANTIC_V2,
)
@click.option(
    "--clear-output",
    help="Clear the output directory before saving the schemas. "
    "Otherwise, if e.g. schemas got deleted, they will not be removed from the output directory. "
    "Note: Generated output files will always overwrite existing files.",
    is_flag=True,
    default=False,
)
@click.option(
    "--target-version",
    "-t",
    help="Optionally set the target BO4E version. If not defined, it tries to read it from `_version`. "
    "If it can't be found, it will be set to 'unknown'.",
    type=str,
    default=None,
)
@click.version_option(package_name="BO4E-Python-Generator")
<<<<<<< HEAD
def main(input_dir: Path, output_dir: Path, clear_output: bool, output_type: OutputType):
    """
    CLI entry point for the bo4e-generator.
    """
    generate_bo4e_schemas(input_dir, output_dir, output_type, clear_output)
=======
def main(
    input_dir: Path, output_dir: Path, pydantic_v1: bool, clear_output: bool, target_version: Optional[str] = None
):
    """
    CLI entry point for the bo4e-generator.
    """
    generate_bo4e_schemas(input_dir, output_dir, pydantic_v1, clear_output, target_version)
>>>>>>> 72cc4ded


if __name__ == "__main__":
    # pylint: disable=no-value-for-parameter
    main()<|MERGE_RESOLUTION|>--- conflicted
+++ resolved
@@ -23,28 +23,19 @@
 
 
 def generate_bo4e_schemas(
-<<<<<<< HEAD
-    input_directory: Path, output_directory: Path, output_type: OutputType, clear_output: bool = False
-=======
     input_directory: Path,
     output_directory: Path,
-    pydantic_v1: bool = False,
+    output_type: OutputType,
     clear_output: bool = False,
     target_version: Optional[str] = None,
->>>>>>> 72cc4ded
 ):
     """
     Generate all BO4E schemas from the given input directory and save them in the given output directory.
     """
     input_directory, output_directory = resolve_paths(input_directory, output_directory)
     namespace = get_namespace(input_directory)
-<<<<<<< HEAD
     file_contents = parse_bo4e_schemas(input_directory, namespace, output_type)
-    version = get_version(namespace)
-=======
-    file_contents = parse_bo4e_schemas(input_directory, namespace, pydantic_v1)
     version = get_version(target_version, namespace)
->>>>>>> 72cc4ded
     file_contents[Path("__version__.py")] = bo4e_version_file_content(version)
     file_contents[Path("__init__.py")] = bo4e_init_file_content(namespace, version)
     if clear_output and output_directory.exists():
@@ -100,21 +91,13 @@
     default=None,
 )
 @click.version_option(package_name="BO4E-Python-Generator")
-<<<<<<< HEAD
-def main(input_dir: Path, output_dir: Path, clear_output: bool, output_type: OutputType):
-    """
-    CLI entry point for the bo4e-generator.
-    """
-    generate_bo4e_schemas(input_dir, output_dir, output_type, clear_output)
-=======
 def main(
-    input_dir: Path, output_dir: Path, pydantic_v1: bool, clear_output: bool, target_version: Optional[str] = None
+    input_dir: Path, output_dir: Path, clear_output: bool, output_type: OutputType, target_version: Optional[str] = None
 ):
     """
     CLI entry point for the bo4e-generator.
     """
-    generate_bo4e_schemas(input_dir, output_dir, pydantic_v1, clear_output, target_version)
->>>>>>> 72cc4ded
+    generate_bo4e_schemas(input_dir, output_dir, output_type, clear_output, target_version)
 
 
 if __name__ == "__main__":
