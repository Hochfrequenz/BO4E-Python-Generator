"""
This module is the entry point for the CLI bo4e-generator.
"""
import shutil
from pathlib import Path

import click

from bo4e_generator.parser import bo4e_init_file_content, bo4e_version_file_content, parse_bo4e_schemas
from bo4e_generator.schema import get_namespace, get_version


def resolve_paths(input_directory: Path, output_directory: Path) -> tuple[Path, Path]:
    """
    Resolve the input and output paths. The data-model-parser have problems with handling relative paths.
    """
    if not input_directory.is_absolute():
        input_directory = input_directory.resolve()
    if not output_directory.is_absolute():
        output_directory = output_directory.resolve()
    return input_directory, output_directory


def generate_bo4e_schemas(
    input_directory: Path, output_directory: Path, pydantic_v1: bool = False, clear_output: bool = False
):
    """
    Generate all BO4E schemas from the given input directory and save them in the given output directory.
    """
    input_directory, output_directory = resolve_paths(input_directory, output_directory)
    namespace = get_namespace(input_directory)
    file_contents = parse_bo4e_schemas(input_directory, namespace, pydantic_v1)
    version = get_version(namespace)
    file_contents[Path("__version__.py")] = bo4e_version_file_content(version)
    file_contents[Path("__init__.py")] = bo4e_init_file_content(namespace, version)
<<<<<<< HEAD
    if clear_output and output_directory.exists():
        shutil.rmtree(output_directory)
=======
>>>>>>> 22dfede6
    for relative_file_path, file_content in file_contents.items():
        file_path = output_directory / relative_file_path
        file_path.parent.mkdir(parents=True, exist_ok=True)
        file_path.write_text(file_content)
        print(f"Created {file_path}")

    print("Done.")


@click.command()
@click.option(
    "--input-dir",
    "-i",
    type=click.Path(exists=True, file_okay=False, path_type=Path),
    help="Input directory which contains the JSON schemas.",
    required=True,
)
@click.option(
    "--output-dir",
    "-o",
    type=click.Path(exists=False, file_okay=False, path_type=Path),
    help="Output directory for the generated python files.",
    required=True,
)
@click.option(
    "--pydantic-v1/--pydantic-v2",
    "-p1/-p2",
    is_flag=True,
    help="Generate pydantic v1 models instead of pydantic v2 models.",
    required=False,
    default=False,
)
@click.option(
    "--clear-output",
    help="Clear the output directory before saving the schemas",
    is_flag=True,
    default=False,
)
@click.version_option(package_name="BO4E-Python-Generator")
def main(input_dir: Path, output_dir: Path, pydantic_v1: bool, clear_output: bool):
    """
    CLI entry point for the bo4e-generator.
    """
    generate_bo4e_schemas(input_dir, output_dir, pydantic_v1, clear_output)


if __name__ == "__main__":
    # pylint: disable=no-value-for-parameter
    main()<|MERGE_RESOLUTION|>--- conflicted
+++ resolved
@@ -33,11 +33,9 @@
     version = get_version(namespace)
     file_contents[Path("__version__.py")] = bo4e_version_file_content(version)
     file_contents[Path("__init__.py")] = bo4e_init_file_content(namespace, version)
-<<<<<<< HEAD
     if clear_output and output_directory.exists():
         shutil.rmtree(output_directory)
-=======
->>>>>>> 22dfede6
+
     for relative_file_path, file_content in file_contents.items():
         file_path = output_directory / relative_file_path
         file_path.parent.mkdir(parents=True, exist_ok=True)
